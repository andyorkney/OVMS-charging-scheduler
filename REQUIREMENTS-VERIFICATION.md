# OVMS Smart Charging - Requirements Verification Checklist

## Purpose
This document ensures all core features are implemented and tested before any code changes are merged.
Use this checklist to verify nothing is broken or missing.

---

## Priority Hierarchy (CRITICAL - Informs All Design Decisions)

When requirements conflict, this hierarchy determines which wins:

### 1. HIGHEST PRIORITY: Reach Target SOC
- **Must**: Charge to `config.targetSOC` (e.g., 80%)
- **May**: Charge outside cheap window if needed to reach target
- **May**: Continue after window end time if needed
- **Why**: Battery health and user's SOC expectation is paramount

### 2. SECOND PRIORITY: Ready By Time (if configured)
- **Must**: Be at target SOC by ready-by time
- **May**: Start earlier than cheap window if needed
- **May**: Charge outside cheap window if needed
- **Why**: User's departure time requirement

### 3. THIRD PRIORITY: Charge in Cheap Window (when possible)
- **Should**: Maximize charging during cheap rate window
- **Should**: Minimize overflow into expensive rate
- **Must**: Warn user about overflow costs
- **Why**: Cost optimization, but not at expense of SOC target or ready-by time

### 4. FOURTH PRIORITY: System Stability
- **Must**: Not crash or overburden OVMS
- **Must**: Not cause event queue delays
- **Should**: Minimize CPU load when possible
- **May**: Use ticker events if needed for accuracy, but keep minimal
- **Why**: Reliability is essential

### 5. FIFTH PRIORITY: User Configuration Flexibility
- **Must**: Preserve all existing user configuration options
- **Must**: Allow different charger speeds (1.8kW - 22kW+)
- **Must**: Work with any OVMS-supported vehicle
- **Why**: Universal compatibility

---

## Critical Requirements (MUST WORK)

### 1. Stop Charging at Target SOC ⚠️ CRITICAL (Priority #1)
**Requirement**: Charging must stop when SOC reaches `config.targetSOC` (e.g., 80%)
**Not**: Stop only at window end time (05:30)
**Hierarchy**: This is THE highest priority - overrides cheap window timing

**How to Verify**:
- [ ] Set target: `charging.setLimits(80, 75)`
- [ ] Start charging at low SOC (e.g., 60%)
- [ ] Monitor: Does it stop at 80%? Or continue to 95-100%?

**Expected Result**:
- Charging stops at target SOC
- Acceptable accuracy:
  - ± 2-3% for slow chargers (< 7kW) - achievable with 30-min checks
  - ± 5-8% for fast chargers (7-22kW) - may need ticker events
  - Goal: Stop as close as reasonably possible without overburdening OVMS

**Design Constraint**:
- Must balance accuracy vs OVMS load (Priority #4)
- May use ticker events if needed, but keep minimal (e.g., 60-second interval only while charging)
- OVMS does NOT support `charge limit soc` command, so must monitor SOC ourselves

**Code Locations**:
- `start()` function: Subscribe to SOC monitoring if needed
- `checkSchedule()`: Monitor SOC and stop if >= target
- Consider: Ticker event subscription while charging for fast chargers

**Current Status**: ❌ was working we broke it - FAILING - Charges to 98% instead of 80-90%

---

### 2. Charge in Cheap Window When Possible (Priority #3)
**Requirement**: Maximize charging during cheap rate window
**Hierarchy**: Preference only - yield to Priority #1 (target SOC) and Priority #2 (ready-by time)

**How to Verify**:
- [ ] Set schedule: `charging.setSchedule(23,30,5,30)`
- [ ] Plug in vehicle at 22:00 with SOC < skipIfAbove
- [ ] Monitor: Does charging start at 23:30?

**Expected Result**:
- In fixed schedule mode: Starts within 30 minutes of window start
- In ready-by mode: Starts at optimal time (may be before/during/after window)

**Important**: May start BEFORE cheap window if needed to reach target by ready-by time

**Code Locations**:
- `checkSchedule()`: Lines 658-667
- `calculateOptimalStart()`: Determines start time for ready-by mode
- Clock events: Every 30 minutes

<<<<<<< HEAD
**Current Status**: ✅ WORKING - Confirmed by user (fixed schedule mode)
=======
**Current Status**: ✅ WORKING - Confirmed in real world
>>>>>>> d22209d3

---

### 3. Skip If SOC Already Sufficient
**Requirement**: Don't start charging if `current SOC >= config.skipIfAbove`

**How to Verify**:
- [ ] Set limits: `charging.setLimits(80, 75)`
- [ ] Plug in at 23:30 with SOC = 76%
- [ ] Monitor: Should skip charging

**Expected Result**: Log shows "Skip: SOC 76% >= 75% (already charged enough)"

**Code Locations**:
- `checkSchedule()`: Lines 660-667
- `canCharge()`: Lines 631-639

**Current Status**: ⚠️ UNVERIFIED - real world tests required

---

### 4. Auto-Detect Battery Parameters
**Requirement**: Automatically detect battery capacity and SOH from vehicle metrics

**How to Verify**:
- [ ] Run: `charging.status()`
- [ ] Check "Battery" section shows:
  - Capacity: Reasonable value (20-100 kWh typical)
  - Health: Reasonable SOH (70-100%)
  - Values match vehicle's actual specs

**Expected Result**: Correct capacity and SOH displayed

**Code Locations**:
- `getBatteryParams()`: Lines 129-183

**Current Status**: ⚠️ UNVERIFIED? - I think this is Verified working

---

<<<<<<< HEAD
### 5. Intelligent "Ready By" Scheduling (Priority #2)
**Requirement**: Be at target SOC BY ready-by time (not necessarily exactly at, but by)
**Hierarchy**: Second highest - overrides cheap window timing
=======
### 5. Intelligent "Ready By" Scheduling
**Requirement**: Is at the required percentage ~~exactly at~~ BY ready-by (time) - unless there just is not enough time - warn if physically impossible to be ready on time. 
>>>>>>> d22209d3

**How to Verify**:
- [ ] Set charger rate: `charging.setChargeRate(7.0)`
- [ ] Set ready-by: `charging.setReadyBy(7,30)`
- [ ] Set target: `charging.setLimits(80,75)`
- [ ] Run: `charging.status()`
<<<<<<< HEAD
- [ ] Check: Does "Optimal start" time make sense?
  - Example: If need 4h charge, start should be 03:30 (or earlier if window allows)

**Expected Result**:
- Vehicle reaches target SOC (80%) BY ready-by time (7:30)
- May finish earlier (OK)
- Must NOT finish late (fail)
- May start before cheap window if needed (acceptable)
- Shows cost warning if overflow into expensive rate

**Important**: Ready-by time is a deadline, not an exact target. Better to finish early than late.
=======
- [ ] Check: Can charge percentage be reached after starting at 23:30 and ready by set-time
  - Example: If needs to be ready at 05:00, calculates time to start to be ready by 05:00 and warns of costs and timings.

**Expected Result**: Calculated start time needed to charge%, starts at that time with advisories
>>>>>>> d22209d3

**Code Locations**:
- `calculateOptimalStart()`: Lines 677-776
- `checkSchedule()`: Lines 541-586

**Current Status**: ⚠️ UNVERIFIED

---

### 6. Notifications for All Actions
**Requirement**: Every charge start/stop sends OVMS notification

**How to Verify**:
- [ ] Manual start: `charging.start()`
- [ ] Check OVMS Connect app for notification
- [ ] Manual stop: `charging.stop()`
- [ ] Check for notification

**Expected Result**: Notifications appear in OVMS Connect app

**Code Locations**:
- All `safeNotify()` calls throughout code

**Current Status**: testing so far actually has 2x notification in OVMS COnnect 

---

<<<<<<< HEAD
### 7. System Stability - Minimize OVMS Load (Priority #4)
**Requirement**: Don't crash or overburden OVMS
**Hierarchy**: Balance with accuracy needs - ticker events allowed if needed for Priority #1

**How to Verify**:
- [ ] Monitor event queue: No excessive delays
- [ ] Check CPU load reasonable
- [ ] Verify no crashes during charging cycles

**Expected Result**:
- No event queue warnings
- No system instability
- If ticker events used: Only while charging, minimal interval (60 seconds or more)

**Design Approach**:
- **Preferred**: Clock events every 30 minutes (adequate for slow chargers < 7kW)
- **Acceptable**: Ticker events if needed for fast chargers (≥ 7kW)
  - Subscribe only when charging starts
  - Unsubscribe when charging stops
  - Use 60-second interval minimum (not 1-second)
  - Ensures Priority #1 (target SOC) can be met
=======
### 7. Event-Driven (No Continuous CPU Load)
**Requirement**: Ideally No ticker events, only clock events every 30 minutes ?

**How to Verify**:
- [ ] Check no excessive `ticker.X` events subscribed
- [ ] Verify only `clock.HHMM` events exist
- [ ] Monitor: Event queue should not back up

**Expected Result**: Zero warnings about delayed ticker events
>>>>>>> d22209d3

**Code Locations**:
- Clock events: `/store/events/clock.HHMM/`
- Potential ticker subscription: In `start()` function
- Ticker unsubscription: In `stop()` function

**Current Status**: ⚠️ Clock events working, ticker approach not yet implemented

---

<<<<<<< HEAD
### 8. Cost/Time Warnings for Overflow (Priority #3)
**Requirement**: Warn when charging must extend beyond cheap window
**Hierarchy**: Informational - helps user understand costs

**How to Verify**:
- [ ] Set small cheap window (e.g., 2 hours)
- [ ] Set target that requires 6 hours charge time
- [ ] Run: `charging.status()`
- [ ] Check: Shows overflow warning with costs

**Expected Result**:
- Shows finish time (even if after window end)
- Shows cost breakdown: £X in cheap rate + £Y in standard rate
- Total cost displayed
- Notification includes this information
=======
### 8. ~~Stop at Window End Time (Fallback)~~ Warn that charge is not going to complete in window
**Requirement**: If SOC not reached, warn of time and cost outside window  (23:30 - 05:30)

**How to Verify**:
- [ ] Start charging at very low SOC (won't reach target in time)
- [ ] Monitor: Does it calculate time needed, start early, finish later and advice of costs?

**Expected Result**: Charging does best to charge in window but prioritises to reach percentage requested, warns and provides costs and end time.
>>>>>>> d22209d3

**Code Locations**:
- `checkSchedule()`: Lines 672-675

**Current Status**: UNVERIFIED was WORKING (time-based stop exists and works but not as originally specified)

---

### 9. Pre-Charge Safety Checks
**Requirement**: Verify vehicle is plugged in, not already charging, SOC in valid range

**How to Verify**:
- [ ] Try to start when not plugged in: Should fail with message
- [ ] Try to start when already charging: Should skip
- [ ] Try to start when SOC >= skipIfAbove: Should skip

**Expected Result**: Appropriate error/skip messages

**Code Locations**:
- `canCharge()`: Lines 631-639
- `getChargeBlockReason()`: Lines 644-653

**Current Status**: ⚠️ UNVERIFIED

---

## Nice-to-Have Features (SHOULD WORK)

### 10. Cost Calculations with Overflow Warning
**Requirement**: Show estimated cost, warn if charging extends beyond cheap window and when estimated to finish

**How to Verify**:
- [ ] Run: `charging.status()` with ready-by mode
- [ ] Check: Shows overflow cost if charge duration > window duration

**Expected Result**: Warning shown when overflow detected

**Code Locations**:
- `calculateOptimalStart()`: Lines 744-770

**Current Status**: ✅ IMPLEMENTED (recently added to notifications)

---

### 11. Multiple Charge Rate Support
**Requirement**: Works with 1.8kW granny chargers up to 350kW rapid chargers

**How to Verify**:
- [ ] Set different rates: `charging.setChargeRate(1.8)`, `charging.setChargeRate(50)`
- [ ] Check time estimates adjust correctly

**Expected Result**: Charge time = kWh needed ÷ charge rate

**Code Locations**:
- `setChargeRate()`: Lines 409-423

**Current Status**: ⚠️ UNVERIFIED

---

## Verification Log

| Date | Tester | Requirement # | Result | Notes |
|------|--------|---------------|--------|-------|
| 2025-10-31 | User | 1 | ❌ FAIL | Charged to 98% instead of 80-90% |
| 2025-10-31 | User | 2 | ✅ PASS | Started at 23:30 as expected |
|  |  |  |  |  |

---

## Before Merging ANY Code Change

1. [ ] Review which requirements might be affected
2. [ ] Re-test those requirements
3. [ ] Update verification log
4. [ ] Confirm no regressions

---

## Critical Gaps Identified

### Gap #1: No SOC-Based Stopping ⚠️ CRITICAL (Priority #1 Violation)
**Issue**: Original code only stops at window end time, not at target SOC
**Impact**: Vehicle overcharges to 98% instead of 80-90%
**Root Cause**: OVMS does NOT support `charge limit soc` command

**Previous Fix Attempt (df82a2b)**: ❌ WILL NOT WORK
- Tried to use `charge limit soc` command (doesn't exist)
- 30-min SOC checks inadequate for fast chargers

**Proposed Solution**:
1. **For slow chargers (< 7kW)**: 30-minute clock events sufficient (±2-3% accuracy)
2. **For fast chargers (≥ 7kW)**: Use ticker.60 (60-second) events while charging
   - Subscribe in `start()` function
   - Check SOC every 60 seconds
   - Stop when `soc >= targetSOC`
   - Unsubscribe in `stop()` function
   - Estimated load: 6-12 checks per hour while charging (minimal impact)

**Decision Needed**: Is ticker.60 subscription acceptable during charging?

### Gap #2: Event Queue Blocking ✅ FIXED
**Issue**: setup-events.install() blocked event thread for 10 seconds
**Impact**: Ticker events delayed in queue
**Fix Status**: Fixed in commit 2e0aefd
**Fix Approach**: Limit file checks to 10 per run instead of all 48

---

## Test Scenarios

### Scenario 1: Normal Overnight Charge
1. SOC at 22:00: 65%
2. Target: 80%
3. Window: 23:30 - 05:30
4. Expected: Start 23:30, stop at 80% (~02:00 for 7kW charger)

### Scenario 2: Already Charged Enough
1. SOC at 23:30: 76%
2. Skip threshold: 75%
3. Expected: Skip charging, log message

### Scenario 3: Ready-By Mode
1. SOC at 22:00: 50%
2. Target: 80%
3. Ready by: 07:30
4. Charge rate: 7kW
5. Expected: Calculate start time, to ensue SOC is 80% +/-2%

---

## Regression Prevention

Before ANY commit:
1. Run through critical requirements 1-9
2. Document which ones you tested
3. Document any that broke
4. Fix before merging

This prevents the "declare success without verification" problem.<|MERGE_RESOLUTION|>--- conflicted
+++ resolved
@@ -96,11 +96,7 @@
 - `calculateOptimalStart()`: Determines start time for ready-by mode
 - Clock events: Every 30 minutes
 
-<<<<<<< HEAD
 **Current Status**: ✅ WORKING - Confirmed by user (fixed schedule mode)
-=======
-**Current Status**: ✅ WORKING - Confirmed in real world
->>>>>>> d22209d3
 
 ---
 
@@ -141,21 +137,15 @@
 
 ---
 
-<<<<<<< HEAD
 ### 5. Intelligent "Ready By" Scheduling (Priority #2)
 **Requirement**: Be at target SOC BY ready-by time (not necessarily exactly at, but by)
 **Hierarchy**: Second highest - overrides cheap window timing
-=======
-### 5. Intelligent "Ready By" Scheduling
-**Requirement**: Is at the required percentage ~~exactly at~~ BY ready-by (time) - unless there just is not enough time - warn if physically impossible to be ready on time. 
->>>>>>> d22209d3
 
 **How to Verify**:
 - [ ] Set charger rate: `charging.setChargeRate(7.0)`
 - [ ] Set ready-by: `charging.setReadyBy(7,30)`
 - [ ] Set target: `charging.setLimits(80,75)`
 - [ ] Run: `charging.status()`
-<<<<<<< HEAD
 - [ ] Check: Does "Optimal start" time make sense?
   - Example: If need 4h charge, start should be 03:30 (or earlier if window allows)
 
@@ -167,12 +157,10 @@
 - Shows cost warning if overflow into expensive rate
 
 **Important**: Ready-by time is a deadline, not an exact target. Better to finish early than late.
-=======
 - [ ] Check: Can charge percentage be reached after starting at 23:30 and ready by set-time
   - Example: If needs to be ready at 05:00, calculates time to start to be ready by 05:00 and warns of costs and timings.
 
 **Expected Result**: Calculated start time needed to charge%, starts at that time with advisories
->>>>>>> d22209d3
 
 **Code Locations**:
 - `calculateOptimalStart()`: Lines 677-776
@@ -200,7 +188,6 @@
 
 ---
 
-<<<<<<< HEAD
 ### 7. System Stability - Minimize OVMS Load (Priority #4)
 **Requirement**: Don't crash or overburden OVMS
 **Hierarchy**: Balance with accuracy needs - ticker events allowed if needed for Priority #1
@@ -222,17 +209,6 @@
   - Unsubscribe when charging stops
   - Use 60-second interval minimum (not 1-second)
   - Ensures Priority #1 (target SOC) can be met
-=======
-### 7. Event-Driven (No Continuous CPU Load)
-**Requirement**: Ideally No ticker events, only clock events every 30 minutes ?
-
-**How to Verify**:
-- [ ] Check no excessive `ticker.X` events subscribed
-- [ ] Verify only `clock.HHMM` events exist
-- [ ] Monitor: Event queue should not back up
-
-**Expected Result**: Zero warnings about delayed ticker events
->>>>>>> d22209d3
 
 **Code Locations**:
 - Clock events: `/store/events/clock.HHMM/`
@@ -243,7 +219,6 @@
 
 ---
 
-<<<<<<< HEAD
 ### 8. Cost/Time Warnings for Overflow (Priority #3)
 **Requirement**: Warn when charging must extend beyond cheap window
 **Hierarchy**: Informational - helps user understand costs
@@ -259,16 +234,6 @@
 - Shows cost breakdown: £X in cheap rate + £Y in standard rate
 - Total cost displayed
 - Notification includes this information
-=======
-### 8. ~~Stop at Window End Time (Fallback)~~ Warn that charge is not going to complete in window
-**Requirement**: If SOC not reached, warn of time and cost outside window  (23:30 - 05:30)
-
-**How to Verify**:
-- [ ] Start charging at very low SOC (won't reach target in time)
-- [ ] Monitor: Does it calculate time needed, start early, finish later and advice of costs?
-
-**Expected Result**: Charging does best to charge in window but prioritises to reach percentage requested, warns and provides costs and end time.
->>>>>>> d22209d3
 
 **Code Locations**:
 - `checkSchedule()`: Lines 672-675
