--- conflicted
+++ resolved
@@ -5,11 +5,7 @@
  * INSTALLATION:
  * 1. Save as: /store/scripts/lib/charging.js
  * 2. Add to /store/scripts/ovmsmain.js: charging = require("lib/charging");
-<<<<<<< HEAD
- * 3. Create clock event files (see SETUP section below)
-=======
  * 3. Create ONE clock event for automatic scheduling (see SETUP section)
->>>>>>> eff5d32c
  * 4. Reload JS engine: Tools > Editor > "Reload JS Engine"
  *
  * FEATURES:
